define([
    'jquery',
    'lodash',
    'util/events',
    'view/library-infowindow',
    'view/marker',
    'text!../../templates/library.html'
], function ($, _, events, infoWindow, Marker, template) {
    'use strict';

    var Library = function (options) {
        this.$el = $('<div>');
        this.$el.attr(this.attributes);
        this.model = options.model;
        this.initialize();
    };
    _.extend(Library.prototype, {
        attributes: {
            class: 'list-group-item js-library library'
        },
        template: _.template(template),

        initialize: function () {
            _.bindAll(this);
            this.initializeMarker();
            this.bindEvents();
        },

        initializeMarker: function () {
            var model = this.model;
<<<<<<< HEAD
            var coords = model.get('latlng').split(',');
            var lat = coords[0];
            var lng = coords[1];
            this.marker = new Marker(lat, lng, model.get('name'));
=======
            var coords = model.getLatLng();
            this.marker = new Marker(coords.lat, coords.lng, model.get('name'));
>>>>>>> 127af002
            this.marker.drop();
        },

        bindEvents: function () {
            this.model.on('change:active', this.onActiveChange);
            this.model.on('change:visible', this.onVisibleChange);
            this.$el.on('click', '.js-btn-activate', this.onActivateClick);
            this.$el.on('mouseenter', this.onMouseEnter);
            this.$el.on('mouseleave', this.onMouseLeave);
            this.marker.on('click', this.onMarkerClick);
        },

        onActiveChange: function (model, active) {
            this.$el.toggleClass('active', active);
            this.marker.stopBounce();
        },

        onVisibleChange: function (model, visible) {
            if (visible) {
                this.show();
            } else {
                this.hide();
                if (this.model.get('active')) {
                    this.model.set('active', false);
                    infoWindow.close();
                }
            }
        },

        onActivateClick: function (event) {
            event.preventDefault();
            infoWindow.open(this.model);
            this.model.set('active', true);
        },

        onMouseEnter: function () {
            this.marker.startBounce();
        },

        onMouseLeave: function () {
            this.marker.stopBounce();
        },

        onMarkerClick: function () {
            infoWindow.open(this.model);
            this.model.set('active', true);
        },

        hide: function () {
            this.marker.hide();
            this.$el.hide();
        },

        show: function () {
            this.marker.show();
            this.$el.show();
        },

        render: function () {
            var templateData = this.model.toJSON();
            this.$el.html(this.template(templateData));
            return this;
        }
    }, events);

    return Library;
});<|MERGE_RESOLUTION|>--- conflicted
+++ resolved
@@ -28,15 +28,8 @@
 
         initializeMarker: function () {
             var model = this.model;
-<<<<<<< HEAD
-            var coords = model.get('latlng').split(',');
-            var lat = coords[0];
-            var lng = coords[1];
-            this.marker = new Marker(lat, lng, model.get('name'));
-=======
             var coords = model.getLatLng();
             this.marker = new Marker(coords.lat, coords.lng, model.get('name'));
->>>>>>> 127af002
             this.marker.drop();
         },
 
