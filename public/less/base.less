.pull-left {
  float: left;
}

.pull-right {
  float: right;
}

a,
.library,
.btn {
  transition: background 150ms;
}

dl {
  margin: 0;

  dt {
    padding-top: 10px;
    margin-bottom: 4px;
    &:first-child {
      padding-top: 0;
    }
  }

  dd {
    margin-left: 0;
  }
}

.lg-wrap {
  word-wrap: break-word;
}

.lg-btn-link {
  color: #0072CF;
  background: none;
  font: inherit;
  text-align: left;
  padding: 0;
  border: none;
  margin: 0;
  &:hover {
    text-decoration: underline;
  }
}

<<<<<<< HEAD
.lg-icon-facebook,
.lg-icon-twitter {
  background: transparent url(../images/icon-facebook.png) center center no-repeat;

  display: inline-block;
  position: relative;
  top: 4px;
  width: 20px;
  height: 18px;
  margin-right: 5px;
}

.lg-icon-twitter {
  background-image: url(../images/icon-twitter.png);
=======
.lg-icon-remove {
  background: transparent url(../images/icon-remove.png) center center no-repeat;
  display: inline-block;
  height: 12px;
  width: 12px;
>>>>>>> 7ff74c50
}

.lg-icon-mail {
  background: transparent url(../images/icon-mail.gif) center center no-repeat;
  display: block;
  height: 16px;
}

.lg-global-footer {
  border-top: 25px solid #003E74;
}

.lg-search-form h2 label {
  font: inherit;
}

/**
 * Improvements for the project light search box
 */
.lg-search-input {
  position: relative;
  background: none;
}

.lg-search-submit {
  position: relative;
  z-index: 1;
}

.lg-search-input-wrap {
  position: absolute;
  top: 0;
  left: 0;
  width: 100%;
  height: 100%;
  padding-right: 57px;
  -moz-box-sizing: border-box;
  box-sizing: border-box;

  input {
    width: 100%;
    padding: 12px 8px;
  }
}

/**
 * Combined select/input component, depends on default project light searchbox
 * styles.
 */
.lg-search-combo-select-input {
  .lg-dropdown-selector {
    position: relative;
    height: 42px;
    z-index: 12;
    margin: 0;

    button {
      border: none;
      width: 130px;
      height: 100%;

      text-align: left;
    }

    li {
      margin: 0;
    }
  }

  .lg-base-search {
    display: inline;
  }

  .lg-search-input-wrap {
    padding-left: 130px;
    padding-right: 67px;

    input {
      padding-left: 18px;
    }
  }
}

/**
 * Component for a list with 2 columns
 */
.lg-two-column-list {
  .lg-column {
    width: 50%;
    float: left;
    ul {
      padding: 0 20px 0 0;
    }

    &:last-child ul {
      padding: 0 0 0 20px;
    }
  }
}

@media only screen and (max-width: 767px) {
  .lg-search-combo-select-input {
    height: auto;

    .lg-dropdown-selector {
      display: block;
    }

    .lg-base-search {
      clear: both;
      display: block;
      position: relative;
      overflow: hidden;
    }

    .lg-search-input-wrap {
      padding-left: 0;
      padding-right: 57px;

      input {
        padding: 10px 8px;
      }
    }
  }

  .lg-two-column-list {
    .lg-column {
      float: none;
      width: auto;

      ul {
        padding: 0;
      }

      &:last-child ul {
        padding: 0;
        border: none;
      }
    }
  }
}
<|MERGE_RESOLUTION|>--- conflicted
+++ resolved
@@ -45,7 +45,6 @@
   }
 }
 
-<<<<<<< HEAD
 .lg-icon-facebook,
 .lg-icon-twitter {
   background: transparent url(../images/icon-facebook.png) center center no-repeat;
@@ -60,13 +59,13 @@
 
 .lg-icon-twitter {
   background-image: url(../images/icon-twitter.png);
-=======
+}
+
 .lg-icon-remove {
   background: transparent url(../images/icon-remove.png) center center no-repeat;
   display: inline-block;
   height: 12px;
   width: 12px;
->>>>>>> 7ff74c50
 }
 
 .lg-icon-mail {
