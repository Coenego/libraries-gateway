--- conflicted
+++ resolved
@@ -43,15 +43,11 @@
                 };
 
                 // Render the search template; no additional parameters needed
-<<<<<<< HEAD
-                searchController.getContent(req, res, searchParams, function(err, tplSearch) {
-=======
                 searchController.getContent(req, res, searchParams, function(error, tplSearch) {
                     if (error) {
                         log().error(error);
                         return that.renderTemplate(req, res, null, 'errors/500', 'error-500');
                     }
->>>>>>> 8522ef5a
 
                     // Create a data object
                     var data = {
@@ -85,52 +81,6 @@
                         // Parse the response from the API
                         response = JSON.parse(response);
 
-<<<<<<< HEAD
-                    // Render the search template after the response has been received from the API
-                    searchController.getContent(req, res, searchParams, function(err, tplSearch) {
-                        if (error || response.error) {
-                            log().error(error || response.error);
-                            return that.renderTemplate(req, res, null, 'errors/500', 'error-500');
-                        }
-
-                        // Create a data object
-                        var params = {
-                            'api': null,
-                            'partials': {
-                                'results': {},
-                                'tplSearch': tplSearch
-                            },
-                            'search': response
-                        };
-
-                        // Render the Aquabrowser template
-                        params.api = 'aquabrowser';
-                        res.render('partials/api-results', params, function(err, tplAquabrowser) {
-                            if (err) {
-                                log().error(err);
-                                return that.renderTemplate(req, res, null, 'errors/500', 'error-500');
-                            }
-
-                            // Add the template to the parameters object
-                            params.partials.results.aquabrowser = tplAquabrowser;
-
-                            // Render the Summon template
-                            params.api = 'summon';
-                            res.render('partials/api-results', params, function(err, tplSummon) {
-                                if (err) {
-                                    log().error(err);
-                                    return that.renderTemplate(req, res, null, 'errors/500', 'error-500');
-                                }
-
-                                // Add the template to the parameters object
-                                params.partials.results.summon = tplSummon;
-
-                                // Render the body for the resources
-                                return that.renderTemplate(req, res, params, 'nodes/find-a-resource-results', 'find-a-resource-results');
-                            });
-                        });
-                    });
-=======
                         // Render an error page if the API returns an error
                         if (response.error) {
                             log().error(response.error);
@@ -150,20 +100,47 @@
                             }
 
                             // Create a data object
-                            var data = {
-                                'tplSearch': tplSearch,
+                            var params = {
+                                'api': null,
+                                'partials': {
+                                    'results': {},
+                                    'tplSearch': tplSearch
+                                },
                                 'search': response
                             };
 
-                            // Render the body for the resources
-                            return that.renderTemplate(req, res, data, 'nodes/find-a-resource-results', 'find-a-resource-results');
+                            // Render the Aquabrowser template
+                            params.api = 'aquabrowser';
+                            res.render('partials/api-results', params, function(error, tplAquabrowser) {
+                                if (error) {
+                                    log().error(error);
+                                    return that.renderTemplate(req, res, null, 'errors/500', 'error-500');
+                                }
+
+                                // Add the template to the parameters object
+                                params.partials.results.aquabrowser = tplAquabrowser;
+
+                                // Render the Summon template
+                                params.api = 'summon';
+                                res.render('partials/api-results', params, function(error, tplSummon) {
+                                    if (error) {
+                                        log().error(error);
+                                        return that.renderTemplate(req, res, null, 'errors/500', 'error-500');
+                                    }
+
+                                    // Add the template to the parameters object
+                                    params.partials.results.summon = tplSummon;
+
+                                    // Render the body for the resources
+                                    return that.renderTemplate(req, res, params, 'nodes/find-a-resource-results', 'find-a-resource-results');
+                                });
+                            });
                         });
 
                     } catch(error) {
                         log().error(error);
                         return that.renderTemplate(req, res, null, 'errors/500', 'error-500');
                     }
->>>>>>> 8522ef5a
                 });
             }
 
@@ -176,15 +153,11 @@
             };
 
             // Render the search template after the response has been received from the API
-<<<<<<< HEAD
-            searchController.getContent(req, res, searchParams, function(err, tplSearch) {
-=======
             searchController.getContent(req, res, searchParams, function(error, tplSearch) {
                 if (error) {
                     log().error(error);
                     return that.renderTemplate(req, res, null, 'errors/500', 'error-500');
                 }
->>>>>>> 8522ef5a
 
                 // Create a data object
                 var data = {
@@ -214,10 +187,7 @@
 
         // Check if a valid API and item ID have been specified
         if (api !== 'summon' && api !== 'aquabrowser' || !id) {
-<<<<<<< HEAD
-=======
             log().error('Invalid api/id specified');
->>>>>>> 8522ef5a
             return that.renderTemplate(req, res, null, 'errors/400', 'error-400');
         }
 
@@ -245,20 +215,11 @@
                     return that.renderTemplate(req, res, null, 'errors/500', 'error-500');
                 }
 
-<<<<<<< HEAD
-            // Create a data object
-            var data = {
-                'api': api,
-                'pageTitle': response.results[root].items[0].title[0],
-                'resource': response.results[root].items[0],
-            };
-=======
                 // If the response returns an error
                 if (response.results[root].error) {
                     log().error(response.results[root].error);
                     return that.renderTemplate(req, res, null, 'errors/500', 'error-500');
                 }
->>>>>>> 8522ef5a
 
                 // If no resources were found
                 if (Number(response.results[root].rowCount) === 0) {
@@ -268,6 +229,7 @@
                 // Create a data object
                 var data = {
                     'api': api,
+                    'pageTitle': response.results[root].items[0].title[0],
                     'resource': response.results[root].items[0],
                 };
 
