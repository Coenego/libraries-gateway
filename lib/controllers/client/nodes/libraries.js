--- conflicted
+++ resolved
@@ -23,52 +23,16 @@
 
     // Render the navigation template
     navigationController.getContent(req, res, function(err, navigation) {
-<<<<<<< HEAD
         if (err) {
             log().error(err);
             return res.send(500);
-=======
-        if (!err) {
+        }
 
-            // Request options object
-            var options = {
-                'timeout': 5000,
-                'url': 'http://' + req.headers.host + '/api/libraries'
-            };
-
-            // Initialize some parameters to pass to the template body
-            var params = {
-                'currentNode': util.getCurrentNode(req),
-                'partials': {
-                    'navigation': navigation
-                },
-                'title': config.app.title
-            };
-
-            // Perform a request to the API
-            request(options, function(error, result, body) {
-
-                // If an error occured during the request, return a 500 error page
-                if (error) {
-
-                    // Render the error page
-                    res.render('errors/500', params, function(err, html) {
-                        indexController.getContent(req, res, 'error-500', html);
-                    });
-
-                } else {
-
-                    // Add the libraries to the params
-                    params.libraries = JSON.stringify(body);
-
-                    // Render the body for the libraries
-                    res.render('nodes/find-a-library', params, function(err, html) {
-                        return indexController.getContent(req, res, 'find-a-library', html);
-                    });
-                }
-            });
->>>>>>> 77170420
-        }
+        // Request options object
+        var options = {
+            'timeout': 5000,
+            'url': 'http://' + req.headers.host + '/api/libraries'
+        };
 
         // Initialize some parameters to pass to the template body
         var params = {
@@ -79,12 +43,27 @@
             'title': config.app.title
         };
 
-        // Render the body for the libraries
-        res.render('nodes/find-a-library', params, function(err, html) {
-            if (err) {
-                log().error(err);
+        // Perform a request to the API
+        request(options, function(error, result, body) {
+
+            // If an error occured during the request, return a 500 error page
+            if (error) {
+
+                // Render the error page
+                res.render('errors/500', params, function(err, html) {
+                    indexController.getContent(req, res, 'error-500', html);
+                });
+
+            } else {
+
+                // Add the libraries to the params
+                params.libraries = JSON.stringify(body);
+
+                // Render the body for the libraries
+                res.render('nodes/find-a-library', params, function(err, html) {
+                    return indexController.getContent(req, res, 'find-a-library', html);
+                });
             }
-            return indexController.getContent(req, res, 'find-a-library', html);
         });
     });
 };
@@ -157,13 +136,8 @@
                         });
                     }
 
-<<<<<<< HEAD
                 } catch (e) {
                     log().error(e);
-=======
-                } catch(e) {
-                    // Render the error page
->>>>>>> 77170420
                     res.render('errors/500', params, function(err, html) {
                         if (err) {
                             log().error(err);
