--- conflicted
+++ resolved
@@ -29,6 +29,7 @@
 
     // The extra parameters to execute the search in the external API
     var extraParams = ['mxdk=-2', 'output=xml'];
+    // Determine if Aquabrowser has been specified
     var isAquabrowser = true;
     // The API endpoint
     var uri = config.constants.engines.aquabrowser.uri_facets;
@@ -227,11 +228,7 @@
                                     _getFacets(results.root.refine.d, parameters, function(error, facetsCollection) {
                                         if (error) {
                                             log().error(error);
-<<<<<<< HEAD
-                                            return callback(error);
-=======
                                             return callback({'code': 500, 'msg': 'An error occurred while fetching Aquabrowser data'});
->>>>>>> fe9f8cb6
                                         }
 
                                         facets = facetsCollection;
