--- conflicted
+++ resolved
@@ -223,13 +223,8 @@
                             try {
                                 if (recordsCreated === recordsToCreate) {
 
-<<<<<<< HEAD
                                     // Fetch all the facets from the results
-                                    _getFacets(res.root.refine.d, parameters, function(error, facetsCollection) {
-=======
-                                    // Get the facets
-                                    _getFacets(results, parameters, function(error, _facets) {
->>>>>>> e3304e31
+                                    _getFacets(results.root.analysis.d, parameters, function(error, facetsCollection) {
                                         if (error) {
                                             log().error(error);
                                             return callback(error);
@@ -501,74 +496,6 @@
 };
 
 /**
-<<<<<<< HEAD
-=======
- * Function that fetches the facets for the search results
- *
- * @param  {Object}       results                 The response from the Aquabrowser API
- * @param  {Object}       parameters              The query parameters
- * @param  {Function}     callback                The callback function
- * @param  {Error}        callback.error          Error object to be send with the callback function
- * @param  {Result}       callback.facets         Collection containing all the facets
- */
-var _getFacets = function(results, parameters, callback) {
-
-    // Create a new collection for the facets
-    var facetCollection = [];
-
-    try {
-        // Loop all the facets from the result
-        if (results.root.refine && results.root.refine.d) {
-
-            // Store the facet data in a variable
-            var facetTypes = results.root.refine.d;
-
-            // Check if an array is returned
-            if (!_.isArray(facetTypes)) {
-                facetTypes = [facetTypes];
-            }
-
-            // Loop all the facet categories
-            _.each(facetTypes, function(facetType) {
-
-                // Pick all the necessary properties from the facetType
-                var facetTypeLabel = facetType.rawlbl;
-                var facetTypeAmount = facetType.t;
-
-                if (!_.isArray(facetType.kw)) {
-                    facetType.kw = [facetType.kw];
-                }
-
-                // Create a new Facet model for each facet
-                var facets = [];
-                _.each(facetType.kw, function(facet) {
-
-                    // Pick all the necessary properties from the facet
-                    var facetLabel = facet.lbl;
-                    var facetAmount = parseInt(facet.c, 10);
-                    var facetUrl = searchUtil.createFacetUrl(parameters, facetTypeLabel, facetLabel);
-
-                    // Create a new facet model
-                    var facetModel = new FacetModel.Facet(facetLabel, facetAmount, facetUrl);
-                    facets.push(facetModel);
-                });
-
-                // Create a new FacetType model
-                var facetTypeModel = new FacetModel.FacetType(facetTypeLabel, facetTypeAmount, facets);
-                facetCollection.push(facetTypeModel);
-            });
-        }
-
-        return callback(null, facetCollection)
-
-    } catch(error) {
-        log().error(error);
-        return callback('An error occurred while fetching Aquabrowser data');
-    }
-};
-
-/**
->>>>>>> e3304e31
  * Function that creates the pagination for the returned Aquabrowser results
  *
  * @param  {Object}       results                 The response from the Aquabrowser API
