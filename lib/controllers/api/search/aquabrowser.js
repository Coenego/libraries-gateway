var _ = require('underscore');
var request = require('request');
var xml2js = require('xml2js');

var config = require('../../../../config');

var FacetModel = require('../../../models/search/facet');
var ResultModel = require('../../../models/search/result');
var ResultsModel = require('../../../models/search/results');

// Object that contains all the codes used to fetch the item properties
var properyPaths = {
    'author': 'df100',
    'branch': 'h_df852',
    'title': 'df245',
}

/**
 * Function that returns the results from Aquabrowser
 *
 * @see http://www.lib.cam.ac.uk/api/docs/ab_sru.htm
 * @see http://www.lib.cam.ac.uk/libraries/login/documentation/doc_Aquabrowser.html

 * Multiple formats
 * http://search.lib.cam.ac.uk/result.ashx?&q=title:Darwin format:book format:ebook&noext=false&searchmode=assoc&curpage=1&cmd=find&output=xml
 * http://search.lib.cam.ac.uk/result.ashx?&q=title%3ADarwin%20format%3Abook%20format%3Aebook&noext=false&searchmode=assoc&curpage=1&cmd=find&output=xml

 * All the facets
 * http://search.lib.cam.ac.uk/RefinePanel.ashx?inlibrary=true&noext=false&debug=&lastquery=Darwin&lvq=Darwin&lsi=user&uilang=en&searchmode=assoc&hardsort=def&skin=cambridge&rctx=AAMAAAABAAAAAwAAAE5BAQAJY2FtYnJpZGdlBkRhcndpbgZEYXJ3aW4AAAAAAARmaW5kBHVzZXIAAAADZGVmBHVzZXIFYXNzb2MBAAAAAAAAAAJlbgEA%2F%2F%2F%2F%2F9opAAAAAAAAAwAAAAZpXzM2MGkKdGY1bHU5eW01bgZjX292ZXIBMQRpX2ZrAAAAAAA%3D&c_over=1&curpage=1&concept=Darwin&branch=&ref=&i_fk=&mxdk=-2&undup=false&q=Darwin&si=user&cmd=refanalyze&t_dim=Format&t_method=-1&output=xml
 *
 * @param  {String}     parameters          Query parameters
 * @param  {Function}   callback            The callback function
 * @param  {Error}      callback.error      Error object to be send with the callback function
 * @param  {Results[]}  callback.results    Collection of results to be send with the callback function
 */
<<<<<<< HEAD
var getResults = module.exports.getResults = function(_queryString, callback) {

    // The queryString variable only contains parameters for the items themselve
    var queryString = ['title:' + _queryString['q']];
=======
var getResults = module.exports.getResults = function(parameters, callback) {
>>>>>>> bf6e5ab5

    // The queryString variable only contains parameters for the items themselves
    var queryString = [];

    // The extraParams contain parameters to do the search in the external API
    var extraParams = ['cmd=find', 'output=xml'];

<<<<<<< HEAD
    // Check if the format is set
    if (_queryString && _queryString['format'] && _queryString['format'] !== 'all') {
        var format = config.constants.formats[_queryString['format']]['aquabrowser'];
        queryString.push('format:' + format);
    }
=======
    // Check if a parameters object is specified
    if (parameters) {
>>>>>>> bf6e5ab5

        // Check if an ID is set (e.g. 123456)
        if (parameters['id']) {
            queryString.push('bibno:' + parameters['id']);

        } else {

            // Check if a query is set (e.g. Darwin)
            if (parameters['q']) {
                queryString.push('title:' + parameters['q']);
            }

            // Check if the format is set (e.g. books, journals...)
            if (parameters['format'] && parameters['format'] !== 'all') {
                var format = config.constants.formats[parameters['format']]['aquabrowser'];
                queryString.push('format:' + format);
            }

            // Check if a limit is set for items per page (e.g. 10)
            var limit = 50;
            if (parameters['records']) {
                limit = parameters['records'];
                extraParams.push('maximumRecords=' + limit);
            }

            // Check if the branch is set (e.g. University Main Library)
            if (parameters['branch']) {
                extraParams.push('branch=' + parameters['branch']);
            }

            // Check if the current page is set (e.g. 2)
            if (parameters['page']) {
                extraParams.push('curpage=' + parameters['page']);
            }
        }
    }

    // Construct the url for the request
    extraParams.push('q=' + encodeURIComponent(queryString.join(' ')))
    var url = config.constants.engines.aquabrowser.uri + '?' + extraParams.sort().join('&');

    // Create an options object that can be submitted to the Aquabrowser API
    var options = {
        'url': url,
        'timeout': config.constants.engines.aquabrowser.timeout
    };

    // Perform the request to the Aquabrowser API
    request(options, function(err, res, body) {
        if (err) {
            return callback('An error occurred while fetching Aquabrowser data');
        }

        // Remove all the whitespace characters from the xml
        var xml = res.body.trim();

        // Create an options object for the JSON parsing
        var parseOpts = {
            'trim': true,
            'mergeAttrs': true,
            'explicitArray': false
        };

        // Parse the XML as a JSON string
        var jsonstring = xml2js.parseString(xml, parseOpts, function(err, res) {
            if (err || !res.root) {
                return callback('An error occurred while fetching Aquabrowser data');
            }

            // Create a new array for the facets
            var facetCollection = [];

            // Loop all the facets from the result
            try {
                if (res.root.refine) {

                    // Loop all the facet categories
                    var facetTypes = res.root.refine.d;
                    _.each(facetTypes, function(facetType) {

                        // Pick all the necessary properties from the facetType
                        var facetTypeLabel = facetType.rawlbl;
                        var facetTypeAmount = facetType.t;

                        // Create a new Facet model for each facet
                        var facets = [];
                        _.each(facetType.kw, function(facet) {

                            // Pick all the necessary properties from the facet
                            var facetLabel = facet.lbl;
                            var facetAmount = facet.c;

                            // Create a new facet model
                            var facetModel = new FacetModel.Facet(facetLabel, facetAmount);
                            facets.push(facetModel);
                        });

                        // Create a new FacetType model
                        var facetTypeModel = new FacetModel.FacetType(facetTypeLabel, facetTypeAmount, facets);
                        facetCollection.push(facetTypeModel);
                    });
                }
            } catch (e) {
                return callback('An error occurred while fetching Aquabrowser data');
            }

            // Create a new array for all the Aquabrowser resources
            var aquabrowserResults = [];

            // Loop all the Aquabrowser results
            try {
                var numRecords = 0;
                if (!res.root.feedbacks.noresults) {
                    numRecords = res.root.feedbacks.standard.resultcount;

                    var records = res['root']['results']['record'];

                    if (parameters['id']) {
                        aquabrowserResults.push(_createResourceModel(records));
                    } else {
                        _.each(records, function(record, index) {
                            if (record.fields) {
                                aquabrowserResults.push(_createResourceModel(record));
                            }
                        });
                    }
                }
            } catch (e) {
                return callback('An error occurred while fetching Aquabrowser data');
            }

            // Put all the result models into a containing results model
            var results = new ResultsModel.Results(numRecords, facetCollection, aquabrowserResults);
            return callback(null, results);
        });
    });
};

/**
 * Function that creates a resource model
 *
 * @param  {Object}       record       The resource record
 * @return {ResultModel}               The returned property value
 * @api private
 */
var _createResourceModel = function(record) {

    // Fill up the record properties
    var id = _getItemData(record, 'fields', 0, 'id');
    var title = _getItemTitle(record);
    var author = _getItemAuthor(record);
    var date = _getItemData(record, 'fields', 0, 'publisheryear');
    var contentType = _getItemData(record, 'fields', 0, 'material_t')[0];
    var thumbnail = record.coverimageurl || null;
    var branches = _getItemBranches(record.d[1][properyPaths.branch]);

    // Create a new model for each result and add it to the result collection
    var result = new ResultModel.Result(id, title, author, date, contentType, thumbnail, branches);
    return result;
};

/**
 * Function that picks a property out of the branch
 *
 * @param  {Property[]}  properties    Collection containing all the branch properties
 * @param  {String}      key           The properties' key needed to fetch the value
 * @return {String}                    The returned property value
 * @api private
 */
var _getProperty = function(properties, index, key) {
    if (!properties[index]) return null;
    var value = _.find(properties[index], function(property) { return property['key'] === key; });
    return (value) ? value['_'] : null;
};

/**
 * Function that gets d/field properties of the item record
 *
 * @param  {Object}    record    Object containing item information
 * @param  {String}    root      The object root
 * @param  {Number}    index     The index of the collection
 * @param  {String}    key       The key of the property
 * @return {String}              The returned value
 * @api private
 */
var _getItemData = function(record, root, index, key) {
    try {
        return record[root][0][key] || null;
    } catch (e) {
        return null;
    }
};

/**
 * Function that picks the title from an item record
 *
 * @param  {Object}  record    Object containing record data
 * @return {String}            The title
 * @api private
 */
var _getItemTitle = function(record) {
    try {
        var data = _getItemData(record, 'd', 0, properyPaths.title);
        var title = '';
        if (data[properyPaths.title]) {

            // First check if the returned title contains a matching element
            var value = _.find(data[properyPaths.title], function(property) { return property['exact'] });
            if (value && value['exact']) title += value['exact'];

            // Only add the divider to the string if a subtitle is provided
            var subtitle = _getProperty(data, properyPaths.title, 'b');
            if (subtitle) {
                if (value && value['_']) title += value['_'] + ' ';
                title += subtitle;
            }
        }
        return title;
    } catch (e) {
        return null;
    }
};

/**
 * Function that picks the author from an item record
 *
 * @param  {Object}  record    Object containing record data
 * @return {String}            The author
 * @api private
 */
var _getItemAuthor = function(record) {
    try {
        return _getProperty(_getItemData(record, 'd', 0, properyPaths.author), properyPaths.author, 'a');
    } catch (e) {
        return null;
    }
};

/**
 * Function that gets the branches of the item out of the record
 *
 * @param  {Object}    branches    Object containing the branches where the item is stored
 * @return {Branch[]}              Collection of branches
 * @api private
 */
var _getItemBranches = function(branches) {

    // Create an empty array to store the branches
    var _branches = [];

    /**
     * Function that creates a new branch object with the necessary properties
     *
     * @param  {Object}  data    Object containing information about the branch
     * @api private
     */
    var _createBranch = function(data) {
        var branch = {
            'code': _getProperty(data, properyPaths.branch, 'b'),
            'type': _getProperty(data, properyPaths.branch, '2'),
            'name': _getProperty(data, properyPaths.branch, '9')
        };
        _branches.push(branch);
    };

    // When an item is available in multiple libraries, it is returned as an array
    if (_.isArray(branches)) {
        _.each(branches, function(branch) {
            _createBranch(branch);
        });
    } else {
        _createBranch(branches);
    }

    return _branches;
};<|MERGE_RESOLUTION|>--- conflicted
+++ resolved
@@ -33,14 +33,7 @@
  * @param  {Error}      callback.error      Error object to be send with the callback function
  * @param  {Results[]}  callback.results    Collection of results to be send with the callback function
  */
-<<<<<<< HEAD
-var getResults = module.exports.getResults = function(_queryString, callback) {
-
-    // The queryString variable only contains parameters for the items themselve
-    var queryString = ['title:' + _queryString['q']];
-=======
 var getResults = module.exports.getResults = function(parameters, callback) {
->>>>>>> bf6e5ab5
 
     // The queryString variable only contains parameters for the items themselves
     var queryString = [];
@@ -48,16 +41,8 @@
     // The extraParams contain parameters to do the search in the external API
     var extraParams = ['cmd=find', 'output=xml'];
 
-<<<<<<< HEAD
-    // Check if the format is set
-    if (_queryString && _queryString['format'] && _queryString['format'] !== 'all') {
-        var format = config.constants.formats[_queryString['format']]['aquabrowser'];
-        queryString.push('format:' + format);
-    }
-=======
     // Check if a parameters object is specified
     if (parameters) {
->>>>>>> bf6e5ab5
 
         // Check if an ID is set (e.g. 123456)
         if (parameters['id']) {
