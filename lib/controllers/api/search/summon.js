--- conflicted
+++ resolved
@@ -194,14 +194,9 @@
 /**
  * Function that creates a facet collection
  *
-<<<<<<< HEAD
- * @param  {Object}       body                The response body
- * @param  {Object}       parameters          The query parameters
- * @return {Facet[]}                          Collection of facets
-=======
- * @param  {String}  value    The value thad needs to be stripped
- * @return {String}           The cleaned up value
->>>>>>> 77170420
+ * @param  {Object}   body          The response body
+ * @param  {Object}   parameters    The query parameters
+ * @return {Facet[]}                Collection of facets
  * @api private
  */
 var _createFacets = function(body, parameters, callback) {
@@ -248,20 +243,13 @@
 /**
  * Function that creates a result collection
  *
-<<<<<<< HEAD
- * @param  {Object}    body          The response body
- * @param  {Object}    parameters    The query parameters
- * @param  {Function}  callback      The callback function
- * @return {Results}                 The Summon results
-=======
- * @param  {Object}  header    Object containing all the header information
- * @return {String}            String that will be used as a hash for the authentication
->>>>>>> 77170420
+ * @param  {Object}    body        The response body
+ * @param  {Function}  callback    The callback function
+ * @return {Results}               The Summon results
  * @api private
  */
 var _createResults = function(body, callback) {
 
-<<<<<<< HEAD
     // Instantiate a new variable for the result collection
     var results = [];
 
@@ -311,20 +299,6 @@
         return callback('An error occurred while fetching Summon data');
     }
     return results;
-=======
-/**
- * Converts the date to the correct GMT
- *
- * @param  {Date}  date    The date in a CEST format
- * @return {Date}          The date in a GMT format
- * @api private
- */
-var _convertDate = function(date) {
-    var d = date;
-    var utc = d.getTime() + (d.getTimezoneOffset() * 60000);
-    var offset = 0;
-    return new Date(utc + (3600000 * offset)).toUTCString();
->>>>>>> 77170420
 };
 
 /**
@@ -379,15 +353,10 @@
 /**
  * Function that creates a suggestions object
  *
-<<<<<<< HEAD
  * @param  {Object}       body          The response body
  * @param  {Object}       parameters    The query parameters
  * @param  {Function}     callback      The callback function
  * @return {Suggestions}                The created suggestions object
-=======
- * @param  {Array}  item    The item data
- * @return {Array}          The value of the requested item property
->>>>>>> 77170420
  * @api private
  */
 var _createSuggestions = function(body, parameters, callback) {
