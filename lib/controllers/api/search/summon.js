var _ = require('underscore');
var crypto = require('crypto');
var request = require('request');

var config = require('../../../../config');
var search = require('../../../util/search');

var FacetModel = require('../../../models/search/facet');
var ResultModel = require('../../../models/search/result');
var ResultsModel = require('../../../models/search/results');

/**
 * Function that returns the results from Summon
 *
 * @see http://api.summon.serialssolutions.com
 * @see https://github.com/summon/Summon.php/blob/master/SerialsSolutions/Summon/Base.php
 *
 * @param  {Boolean}    isSummon            Indicates if Summon has been specified explicitly
 * @param  {String}     parameters          Query parameters
 * @param  {Function}   callback            The callback function
 * @param  {Error}      callback.error      Error object to be send with the callback function
 * @param  {Results[]}  callback.results    Collection of results to be send with the callback function
 */
var getResults = module.exports.getResults = function(isSummon, parameters, callback) {

    // Check if we're looking for a specific resource (ID)
    var isDetailRequest = false;

    // Create a new array for the query parameters
    // s.ff: Return all the facets
    var queryString = ['s.ff=ContentType,or,,','s.ps=25', 's.dym=true'];

    // Check if a querystring is set
    if (parameters) {

        // Check if an ID is specified
        // e.g.: 'FETCH-credo_entries_128572990' (Summon)
        //       '2098311' (Aquabrowser)
        if (parameters['id']) {
            isDetailRequest = true;
            queryString.push('s.fids=' + parameters['id']);

        } else {

            // Check if the keyword has been set
            if (parameters['q']) {
                queryString.push('s.q=' + parameters['q']);
            }

            // Check if the format is set
            if (parameters['format'] && parameters['format'] !== 'all') {
                var format = config.constants.formats[parameters['format']]['summon'];
                queryString.push('s.fvf=ContentType,' + format + ',false');
            }

            // Parameters which can only be added if the API is specified in the UI (facets)
            if (isSummon) {

                // Check if the author is set
                if (parameters['author']) {
                    // Empty untill we introduce the facets
                }

                // Check if the current page is set (e.g. 2)
                if (parameters['page']) {
                    queryString.push('s.pn=' + parameters['page']);
                }
            }
        }
    }

    // Create the header object that will be sent to the Summon API
    var headers = {
        'Accept': 'application/json',
        'x-summon-date': _convertDate(new Date()),
        'Host': config.constants.engines.summon.uri,
        'Version': config.constants.engines.summon.version
    };

    queryString = queryString.sort().join('&');
    try {
        queryString = decodeURIComponent(queryString);

    // If decoding the querystring failed, return an empty result object
    } catch(err) {
        _createPagination(null, parameters, function(err, pagination) {
            if (err) {
                return callback(err);
            }
            return callback(null, new ResultsModel.Results(0, [], [], pagination));
        });
    }

    // Convert the header to a string to create a hash afterwards
    var headerString = _constructHeaderString(headers) + queryString + '\n';

    // Create a hash from the application key and the headerString
    var sha1Digest = crypto.createHmac('sha1', config.secret.summon.auth.key).update(headerString).digest('base64');

    // Construct the header authentication string
    var authHeaderString = 'Summon ' + config.secret.summon.auth.id + ';' + sha1Digest;
    headers['Authorization'] = authHeaderString;

    // Construct the request url
    var url = 'http://' + headers['Host'] + headers['Version'] + '?' + queryString;

    // Create an options object that can be submitted to the Summon API
    var options = {
        'method': 'GET',
        'url': url,
        'timeout': config.constants.engines.summon.timeout,
        'headers': headers
    };

    // Perform the request to the Summon API
    request(options, function(err, res, body) {
        if (err) {
            return callback('An error occurred while fetching Summon data');

        // Since Summon doesn't seem to be able to handle strange characters in the query parameters, a 401 error is thrown.
        // We still want to display the results object, including a pagination object.
        } else if (res.statusCode === 401) {

            // Create the pagination object
            _createPagination(null, parameters, function(err, pagination) {
                if (err) {
                    return callback(err);
                }
                return callback(null, new ResultsModel.Results(0, [], [], pagination));
            });

        } else {

            // Try parsing the JSON string as an object
            try {
                body = JSON.parse(res.body);

                // If an error is thrown from the Summon API
                if (body.errors) {

                    // Since Summon requires the ID to start with 'FETCH-', we don't want this to result in
                    // a 500 error because no matching resources are found. We catch this error and return it as a 404.
                    if (isDetailRequest && body.errors[0].code === 'user.entered.query.is.malformed') {

                        // Put all the individual result models into a containing results model
                        var results = new ResultsModel.Results(0, [], []);
                        return callback(null, results);
                    }

                    // If an other error is thrown by Summon
                    return callback('An error occurred while fetching Summon data');
                }

                try {
                    // Facets
                    var facets = [];
                    if (body.facetFields.length) {
                        facets = body.facetFields[0].counts;
                    }

<<<<<<< HEAD
                    var id = _getPropertyData(item, 'ID');
                    var extId = null;
                    var title = _getPropertyData(item, 'Title');
                    var isbn = _getPropertyData(item, 'ISBN');
                    var eisbn = _getPropertyData(item, 'EISBN');
                    var issn = _getPropertyData(item, 'ISSN');
                    var ssid = _getPropertyData(item, 'SSID');
                    var author = _getPropertyData(item, 'Author');
                    var date = _getPropertyData(item, 'PublicationDate');
                    var physicalDescription = null;
                    var contentType = _getPropertyData(item, 'ContentType');
                    var link = _getPropertyData(item, 'link');

                    // Thumbnail
                    var thumbnail = null;
                    if (item['thumbnail_s']) {
                        thumbnail = _getPropertyData(item, 'thumbnail_s');
                    }
                    if (item['thumbnail_m']) {
                        thumbnail = _getPropertyData(item, 'thumbnail_m');
                    }
                    if (item['thumbnail_l']) {
                        thumbnail = _getPropertyData(item, 'thumbnail_l');
=======
                    // Loop the resources and create a new model for each resource
                    var summonResults = [];
                    for (var i=0; i<body.documents.length; i++) {
                        var item = body.documents[i];

                        // ID
                        if (!item['ID']) {
                            return callback('An error occurred while parsing Summon data');
                        }

                        var id = _getPropertyData(item, 'ID');
                        var extId = null;
                        var title = _getPropertyData(item, 'Title');
                        var isbn = _getPropertyData(item, 'ISBN');
                        var eisbn = _getPropertyData(item, 'EISBN');
                        var issn = _getPropertyData(item, 'ISSN');
                        var ssid = _getPropertyData(item, 'SSID');
                        var author = _getPropertyData(item, 'Author');
                        var date = _getPropertyData(item, 'PublicationDate');
                        var physicalDescription = null;
                        var contentType = _getPropertyData(item, 'ContentType');

                        // Thumbnail
                        var thumbnail = null;
                        if (item['thumbnail_l']) {
                            thumbnail = _getPropertyData(item, 'thumbnail_l');
                        } else if (item['thumbnail_m']) {
                            thumbnail = _getPropertyData(item, 'thumbnail_m');
                        } else if (item['thumbnail_s']) {
                            thumbnail = _getPropertyData(item, 'thumbnail_s');
                        }

                        // Create a new model for each result
                        var result = new ResultModel.Result(id, extId, title, isbn, eisbn, issn, ssid, author, date, physicalDescription, contentType, thumbnail);
                        summonResults.push(result);
>>>>>>> 0f38def2
                    }
                } catch(e) {
                    return callback('An error occurred while fetching Summon data');
                }

<<<<<<< HEAD
                    // Create a new model for each result
                    var result = new ResultModel.Result(id, extId, title, isbn, eisbn, issn, ssid, author, date, physicalDescription, contentType, thumbnail, link);
                    summonResults.push(result);
=======
                // Suggestions
                try {
                    var suggestions = null;
                    if (body.didYouMeanSuggestions.length) {
                        _getSuggestions(body.didYouMeanSuggestions, function(err, _suggestions) {
                            suggestions = _suggestions;
                        });
                    }
                } catch(e) {
                    return callback('An error occurred while fetching Summon data');
>>>>>>> 0f38def2
                }

                // Create a pagination model
                try {
                    _createPagination(body, parameters, function(err, pagination) {
                        if (err) {
                            return callback(err);
                        }

                        // Put all the individual result models into a containing results model
                        var results = new ResultsModel.Results(body.recordCount, facets, summonResults, pagination, suggestions);
                        return callback(null, results);
                    });
                } catch(e) {
                    return callback('An error occurred while fetching Summon data');
                }

            // When the parsing of the Summon result failed
            } catch(e) {
                return callback('An error occurred while fetching Summon data');
            }
        }
    });
};

/**
 * Strips the value down to a simple string
 *
 * @param  {String}     value               The value thad needs to be stripped
 * @return {String}                         The cleaned up value
 * @api private
 */
var _cleanUpValue = function(value) {
    if (value) {
        return value.replace(/<h>/g,'').replace(/<\/h>/g,'');
    }
    return null;
};

/**
 * Converts the header object to a string, needed for the Summon authentication
 *
 * @param  {Object}     header              Object containing all the header information
 * @return {String}                         String that will be used as a hash for the authentication
 * @api private
 */
var _constructHeaderString = function(header) {
    var headerString = '';
    _.each(header, function(value, key) {
        headerString += value + '\n';
    });
    return headerString;
}

/**
 * Converts the date to the correct GMT
 *
 * @param  {Date}       date                The date in a CEST format
 * @return {Date}                           The date in a GMT format
 * @api private
 */
var _convertDate = function(date) {
    var d = date;
    var utc = d.getTime() + (d.getTimezoneOffset() * 60000);
    var offset = 0;
    return new Date(utc + (3600000 * offset)).toUTCString();
};

/**
 * Function that creates the pagination object for Summon
 */
var _createPagination = function(body, parameters, callback) {
    try {

        // Initialize some variables
        var pageNumber = 0;
        var pageCount = 0;
        var firstPage = 0;
        var lastPage = 0;

        // Since we don't want to have changes in our original query object, we need to clone the parameters
        var params = _.clone(parameters);
        params.api = 'summon';

        // If the query produced results
        if (body && body.recordCount) {

            pageNumber = parseInt(body.query.pageNumber, 10);
            var pageCount = parseInt(body.pageCount, 10);

            // Since Summon only supports 50 pages of results, we need to trash all the pages that come after page 50
            // (will return 'page.number.too.large' error otherwise)
            if (pageCount > config.constants.search.pageLimit) pageCount = config.constants.search.pageLimit;

            var firstPage = 1;
            var lastPage = parseInt(pageCount, 10);
        }

        var pagination = search.createPaginationModel(params, pageNumber, pageCount, firstPage, lastPage);
        return callback(null, pagination);

    } catch(e) {
        return callback('An error occurred while fetching Summon data');
    }
};

/**
 * Function that picks the data for a specific property out of a record
 *
 * @param  {Array}      item                The item data
 * @return {Array}                          The value of the requested item property
 * @api private
 */
var _getPropertyData = function(item, key) {
    var value = null;
    if (item[key] && item[key][0]) {
        if (_.isArray(item[key])) {
            value = [_cleanUpValue(item[key][0])];
        } else {
            value = [_cleanUpValue(item[key])];
        }
    }
    return value;
};

/**
 * Function that creates a suggestions model for the search results
 *
 * @param  {Object}       suggestions             Object containing suggestions information
 * @param  {Function}     callback                Standard callback function
 * @param  {Error}        callback.error          Error object to be send with the callback function
 * @param  {Suggestions}  callback.suggestions    Collection of suggestions to be send with the callback function
 * @api private
 */
var _getSuggestions = function(suggestions, callback) {

    // Initialize some variables
    var originalQuery = null;
    var suggestedItems = [];

    // Check if the object exists
    if (suggestions.length) {

        // Pick the original entered query
        if (suggestions[0]['originalQuery']) {
            originalQuery = suggestions[0]['originalQuery'];
        }

        // Loop the suggestions results
        _.each(suggestions, function(suggestion) {
            if (suggestion.suggestedQuery) {
                suggestedItems.push(suggestion.suggestedQuery);
            }
        });
    }

    // Return the suggestions
    var suggestionsModel = new ResultsModel.Suggestions(originalQuery, suggestedItems);
    return callback(null, suggestionsModel);
};<|MERGE_RESOLUTION|>--- conflicted
+++ resolved
@@ -151,38 +151,19 @@
                     return callback('An error occurred while fetching Summon data');
                 }
 
+                // Facets
                 try {
-                    // Facets
                     var facets = [];
                     if (body.facetFields.length) {
                         facets = body.facetFields[0].counts;
                     }
-
-<<<<<<< HEAD
-                    var id = _getPropertyData(item, 'ID');
-                    var extId = null;
-                    var title = _getPropertyData(item, 'Title');
-                    var isbn = _getPropertyData(item, 'ISBN');
-                    var eisbn = _getPropertyData(item, 'EISBN');
-                    var issn = _getPropertyData(item, 'ISSN');
-                    var ssid = _getPropertyData(item, 'SSID');
-                    var author = _getPropertyData(item, 'Author');
-                    var date = _getPropertyData(item, 'PublicationDate');
-                    var physicalDescription = null;
-                    var contentType = _getPropertyData(item, 'ContentType');
-                    var link = _getPropertyData(item, 'link');
-
-                    // Thumbnail
-                    var thumbnail = null;
-                    if (item['thumbnail_s']) {
-                        thumbnail = _getPropertyData(item, 'thumbnail_s');
-                    }
-                    if (item['thumbnail_m']) {
-                        thumbnail = _getPropertyData(item, 'thumbnail_m');
-                    }
-                    if (item['thumbnail_l']) {
-                        thumbnail = _getPropertyData(item, 'thumbnail_l');
-=======
+                } catch(e) {
+                    return callback('An error occurred while parsing Summon data');
+                }
+
+                // Results
+                try {
+
                     // Loop the resources and create a new model for each resource
                     var summonResults = [];
                     for (var i=0; i<body.documents.length; i++) {
@@ -204,31 +185,28 @@
                         var date = _getPropertyData(item, 'PublicationDate');
                         var physicalDescription = null;
                         var contentType = _getPropertyData(item, 'ContentType');
+                        var link = _getPropertyData(item, 'link');
 
                         // Thumbnail
                         var thumbnail = null;
+                        if (item['thumbnail_s']) {
+                            thumbnail = _getPropertyData(item, 'thumbnail_s');
+                        }
+                        if (item['thumbnail_m']) {
+                            thumbnail = _getPropertyData(item, 'thumbnail_m');
+                        }
                         if (item['thumbnail_l']) {
                             thumbnail = _getPropertyData(item, 'thumbnail_l');
-                        } else if (item['thumbnail_m']) {
-                            thumbnail = _getPropertyData(item, 'thumbnail_m');
-                        } else if (item['thumbnail_s']) {
-                            thumbnail = _getPropertyData(item, 'thumbnail_s');
                         }
 
                         // Create a new model for each result
-                        var result = new ResultModel.Result(id, extId, title, isbn, eisbn, issn, ssid, author, date, physicalDescription, contentType, thumbnail);
+                        var result = new ResultModel.Result(id, extId, title, isbn, eisbn, issn, ssid, author, date, physicalDescription, contentType, thumbnail, link);
                         summonResults.push(result);
->>>>>>> 0f38def2
                     }
                 } catch(e) {
-                    return callback('An error occurred while fetching Summon data');
-                }
-
-<<<<<<< HEAD
-                    // Create a new model for each result
-                    var result = new ResultModel.Result(id, extId, title, isbn, eisbn, issn, ssid, author, date, physicalDescription, contentType, thumbnail, link);
-                    summonResults.push(result);
-=======
+                    return callback('An error occurred while parsing Summon data');
+                }
+
                 // Suggestions
                 try {
                     var suggestions = null;
@@ -239,7 +217,6 @@
                     }
                 } catch(e) {
                     return callback('An error occurred while fetching Summon data');
->>>>>>> 0f38def2
                 }
 
                 // Create a pagination model
