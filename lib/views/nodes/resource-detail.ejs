--- conflicted
+++ resolved
@@ -192,11 +192,7 @@
                     <tr>
                       <td><%= data.resource.contentType %></td>
                       <td>
-<<<<<<< HEAD
-                        <% if (data.resource.links[link] !== null) { %><a href="<%= data.resource.links[link] %>" target="_blank"><%= data.resource.titles %></a><% } else { %><%= data.resource.titles %><% } %>
-=======
-                        <% if (data.resource.link[link] !== null) { %><a class="campl-primary-cta" href="<%= data.resource.link[link] %>" target="_blank">View content</a><% } else { %><%= data.resource.title %><% } %>
->>>>>>> e7c90483
+                        <% if (data.resource.links[link] !== null) { %><a class="campl-primary-cta" href="<%= data.resource.links[link] %>" target="_blank">View content</a><% } else { %><%= data.resource.titles %><% } %>
                       </td>
                     </tr>
                   <% } %>
