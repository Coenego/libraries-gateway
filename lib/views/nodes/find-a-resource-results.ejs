<!-- Page header -->
<div class="campl-row campl-page-header">
  <div class="campl-wrap clearfix">
    <div class="campl-column12">
      <div class="campl-content-container">
        <div class="campl-breadcrumb" id="breadcrumb">
          <ul class="campl-unstyled-list campl-horizontal-navigation clearfix">
            <li class='first-child'>
              <a href="/" class="campl-home ir">Home</a>
            </li>
            <li>
              <a href="/"><%= title %></a>
            </li>
            <li>
              <p class="campl-current"><%= currentNode.title %></p>
            </li>
          </ul>
        </div>
        <h1 class="campl-page-title"><%= title %></h1>
      </div>
    </div>
  </div>
</div>

<div class="campl-row campl-page-header">
  <div class="campl-wrap clearfix campl-local-navigation" id="local-nav">
    <%- partials.navigation %>
  </div>

  <div class="campl-wrap clearfix campl-page-sub-title campl-recessed-sub-title">
    <div class="campl-content-container">
      <h2 class="campl-sub-title">Search results</h2>
    </div>
  </div>
</div>
<!-- page-header ends -->

<div class="campl-row campl-content campl-recessed-content">
  <div class="campl-wrap clearfix">

    <div class="campl-column9">
      <form class="campl-content-container campl-inpage-search-container">
        <%- partials.search %>
      </form>

      <div class="campl-content-container">
        <ul class="nav nav-tabs campl-nav lg-nav-tabs">
          <li class="active">
            <a href="#aquabrowser" data-toggle="tab">Books & Journals (<%= data.results.aquabrowser.rowCount %> results)</a>
          </li>
          <li>
            <a href="#summon" data-toggle="tab">Articles (<%= data.results.summon.rowCount %> results)</a>
          </li>
        </ul>
      </div>

      <div class="campl-content-container tab-content">

        <!-- Aquabrowser -->
        <div id="aquabrowser" class="active in tab-pane">
<<<<<<< HEAD
          <% if (data.results.aquabrowser.rowCount > 0) { %>
            <% for (record in data.results.aquabrowser.items) { %>
              <article class="lg-search-result campl-listing-item campl-search-listing clearfix">
                <div class="campl-column3">
=======

          <!-- Aquabrowser -->
          <% if (data.results.aquabrowser.items.length > 0) { %>
            <% for (record in data.results.aquabrowser.items) { %>
              <article class="lg-search-result campl-listing-item campl-search-listing clearfix">
                <div class="campl-column2">
>>>>>>> 6246a88b
                  <div class="lg-resource-img">
                    <a href="/find-a-resource/aquabrowser/<%= data.results.aquabrowser.items[record].id %>">
                      <% if (data.results.aquabrowser.items[record].thumbnail) { %>
                        <img class="campl-scale-with-grid" src="<%= data.results.aquabrowser.items[record].thumbnail %>" alt="<%= data.results.aquabrowser.items[record].title %>">
                      <% } else { %>
                        <img class="campl-scale-with-grid" src="/public/images/resource-no-image.jpg" alt="No image available">
                      <% } %>
                    </a>
                  </div>
                </div>
<<<<<<< HEAD
                <div class="campl-column9">
=======
                <div class="campl-column10">
>>>>>>> 6246a88b
                  <div class="campl-content-container campl-listing-txt">
                    <header>
                      <h3 class="campl-listing-title">
                        <a href="/find-a-resource/aquabrowser/<%= data.results.aquabrowser.items[record].id %>"><%= data.results.aquabrowser.items[record].title %></a>
                      </h3>
                    </header>
                    <ul class="lg-resource-properties">
                      <% if (data.results.aquabrowser.items[record].author) { %>
                        <li>
                          <h4>Author(s)</h4>
                          <ul>
                            <li><%= data.results.aquabrowser.items[record].author %></li>
                          </ul>
                        </li>
                      <% } %>
                      <% if (data.results.aquabrowser.items[record].date) { %>
                        <li>
                          <h4>Published</h4>
                          <ul>
                            <li><%= data.results.aquabrowser.items[record].date %></li>
                          </ul>
                        </li>
                      <% } %>
                      <% if (data.results.aquabrowser.items[record].isbn) { %>
                        <li>
                          <h4>ISBN</h4>
                          <ul>
                            <li><%= data.results.aquabrowser.items[record].isbn %></li>
                          </ul>
                        </li>
                      <% } %>
                    </ul>
<<<<<<< HEAD
                    <div class="clearfix">
                      <a href="/find-a-resource/aquabrowser/<%= data.results.aquabrowser.items[record].id %>" class="campl-primary-cta pull-right">More information</a>
                    </div>
=======
>>>>>>> 6246a88b
                  </div>
                </div>
              </article>
            <% } %>
<<<<<<< HEAD

            <!-- Pagination start -->
            <% if (data.results.aquabrowser.pagination) { %>
            <div class="campl-pagination campl-pagination-centered">
              <ul>
                <% if (data.results.aquabrowser.pagination.previousPage.visible) { %>
                  <li class="campl-previous-li">
                    <a href="="/find-a-resource?<%= data.results.aquabrowser.pagination.previousPage.url %>" class="ir campl-pagination-btn campl-previous"><span class="campl-arrow-span"></span>previous</a>
                  </li>
                <% } %>
                <% for (page in data.results.aquabrowser.pagination.pageRange) { %>

                  <% if (data.results.aquabrowser.pagination.pageRange[page].type === 'page') { %>
                    <li <% if (data.results.aquabrowser.pagination.pageRange[page].number === data.results.aquabrowser.pagination.pageNumber) { %>class="campl-active"<% } %>>
                      <a href="/find-a-resource?<%= data.results.aquabrowser.pagination.pageRange[page].url %>"><%= data.results.aquabrowser.pagination.pageRange[page].number %></a>
                    </li>
                  <% } else { %>
                    <li>
                      <span class="campl-elipsis">...</span>
                    </li>
                  <% } %>
                <% } %>
                <% if (data.results.aquabrowser.pagination.nextPage.visible) { %>
                  <li class="campl-next-li">
                    <a href="/find-a-resource?<%= data.results.aquabrowser.pagination.nextPage.url %>" class="ir campl-pagination-btn campl-next"><span class="campl-arrow-span"></span>next</a>
                  </li>
                <% } %>
              </ul>
            </div>
            <% } %>
            <!-- Pagination end -->

=======
          <% } else { %>
            <p>No results were found.</p>
>>>>>>> 6246a88b
          <% } %>
        </div>

        <!-- Summon -->
        <div id="summon" class="tab-pane">
          <% if (data.results.summon.rowCount > 0) { %>
            <% for (record in data.results.summon.items) { %>
            <article class="lg-search-result campl-listing-item campl-search-listing clearfix">
              <div class="campl-column2">
                <div class="lg-resource-img">
                  <a href="/find-a-resource/summon/<%= data.results.summon.items[record].id %>">
                    <% if (data.results.summon.items[record].thumbnail) { %>
                      <img class="campl-scale-with-grid" src="<%= data.results.summon.items[record].thumbnail %>" alt="<%= data.results.summon.items[record].title %>">
                    <% } else { %>
                      <img class="campl-scale-with-grid" src="/public/images/resource-no-image.jpg" alt="No image available">
                    <% } %>
                  </a>
                </div>
              </div>
              <div class="campl-column10">
                <div class="campl-content-container campl-listing-txt">
                  <header>
                    <h3 class="campl-listing-title">
                      <a href="/find-a-resource/summon/<%= data.results.summon.items[record].id %>"><%= data.results.summon.items[record].title %></a>
                    </h3>
                  </header>
                  <ul class="lg-resource-properties">
                    <% if (data.results.summon.items[record].author) { %>
                      <li>
                        <h4>Author(s)</h4>
                        <ul>
                          <li><%= data.results.summon.items[record].author %></li>
                        </ul>
                      </li>
                    <% } %>
                    <% if (data.results.summon.items[record].date) { %>
                      <li>
                        <h4>Published</h4>
                        <ul>
                          <li><%= data.results.summon.items[record].date %></li>
                        </ul>
                      </li>
                    <% } %>
                    <% if (data.results.summon.items[record].eisbn) { %>
                      <li>
                        <h4>EISBN</h4>
                        <ul>
                          <li><%= data.results.summon.items[record].eisbn %></li>
                        </ul>
                      </li>
                    <% } %>
                  </ul>
                </div>
              </div>
            </article>
            <% } %>
<<<<<<< HEAD

            <!-- Pagination start -->
            <% if (data.results.summon.pagination) { %>
            <div class="campl-pagination campl-pagination-centered">
              <ul>
                <% if (data.results.summon.pagination.previousPage.visible) { %>
                  <li class="campl-previous-li">
                    <a href="="/find-a-resource?<%= data.results.summon.pagination.previousPage.url %>" class="ir campl-pagination-btn campl-previous"><span class="campl-arrow-span"></span>previous</a>
                  </li>
                <% } %>
                <% for (page in data.results.summon.pagination.pageRange) { %>

                  <% if (data.results.summon.pagination.pageRange[page].type === 'page') { %>
                    <li <% if (data.results.summon.pagination.pageRange[page].number === data.results.summon.pagination.pageNumber) { %>class="campl-active"<% } %>>
                      <a href="/find-a-resource?<%= data.results.summon.pagination.pageRange[page].url %>"><%= data.results.summon.pagination.pageRange[page].number %></a>
                    </li>
                  <% } else { %>
                    <li>
                      <span class="campl-elipsis">...</span>
                    </li>
                  <% } %>
                <% } %>
                <% if (data.results.summon.pagination.nextPage.visible) { %>
                  <li class="campl-next-li">
                    <a href="/find-a-resource?<%= data.results.summon.pagination.nextPage.url %>" class="ir campl-pagination-btn campl-next"><span class="campl-arrow-span"></span>next</a>
                  </li>
                <% } %>
              </ul>
            </div>
            <% } %>
            <!-- Pagination end -->

=======
          <% } else { %>
            <p>No results were found.</p>
>>>>>>> 6246a88b
          <% } %>
        </div>

      </div>
    </div>

    <div class="campl-column3 campl-secondary-content">
      <%- include ../partials/promo-researchskills.ejs %>
    </div>

  </div>
</div><|MERGE_RESOLUTION|>--- conflicted
+++ resolved
@@ -58,19 +58,12 @@
 
         <!-- Aquabrowser -->
         <div id="aquabrowser" class="active in tab-pane">
-<<<<<<< HEAD
-          <% if (data.results.aquabrowser.rowCount > 0) { %>
-            <% for (record in data.results.aquabrowser.items) { %>
-              <article class="lg-search-result campl-listing-item campl-search-listing clearfix">
-                <div class="campl-column3">
-=======
 
           <!-- Aquabrowser -->
           <% if (data.results.aquabrowser.items.length > 0) { %>
             <% for (record in data.results.aquabrowser.items) { %>
               <article class="lg-search-result campl-listing-item campl-search-listing clearfix">
                 <div class="campl-column2">
->>>>>>> 6246a88b
                   <div class="lg-resource-img">
                     <a href="/find-a-resource/aquabrowser/<%= data.results.aquabrowser.items[record].id %>">
                       <% if (data.results.aquabrowser.items[record].thumbnail) { %>
@@ -81,11 +74,7 @@
                     </a>
                   </div>
                 </div>
-<<<<<<< HEAD
-                <div class="campl-column9">
-=======
                 <div class="campl-column10">
->>>>>>> 6246a88b
                   <div class="campl-content-container campl-listing-txt">
                     <header>
                       <h3 class="campl-listing-title">
@@ -118,17 +107,10 @@
                         </li>
                       <% } %>
                     </ul>
-<<<<<<< HEAD
-                    <div class="clearfix">
-                      <a href="/find-a-resource/aquabrowser/<%= data.results.aquabrowser.items[record].id %>" class="campl-primary-cta pull-right">More information</a>
-                    </div>
-=======
->>>>>>> 6246a88b
                   </div>
                 </div>
               </article>
             <% } %>
-<<<<<<< HEAD
 
             <!-- Pagination start -->
             <% if (data.results.aquabrowser.pagination) { %>
@@ -161,10 +143,8 @@
             <% } %>
             <!-- Pagination end -->
 
-=======
           <% } else { %>
             <p>No results were found.</p>
->>>>>>> 6246a88b
           <% } %>
         </div>
 
@@ -172,95 +152,91 @@
         <div id="summon" class="tab-pane">
           <% if (data.results.summon.rowCount > 0) { %>
             <% for (record in data.results.summon.items) { %>
-            <article class="lg-search-result campl-listing-item campl-search-listing clearfix">
-              <div class="campl-column2">
-                <div class="lg-resource-img">
-                  <a href="/find-a-resource/summon/<%= data.results.summon.items[record].id %>">
-                    <% if (data.results.summon.items[record].thumbnail) { %>
-                      <img class="campl-scale-with-grid" src="<%= data.results.summon.items[record].thumbnail %>" alt="<%= data.results.summon.items[record].title %>">
+              <article class="lg-search-result campl-listing-item campl-search-listing clearfix">
+                <div class="campl-column2">
+                  <div class="lg-resource-img">
+                    <a href="/find-a-resource/summon/<%= data.results.summon.items[record].id %>">
+                      <% if (data.results.summon.items[record].thumbnail) { %>
+                        <img class="campl-scale-with-grid" src="<%= data.results.summon.items[record].thumbnail %>" alt="<%= data.results.summon.items[record].title %>">
+                      <% } else { %>
+                        <img class="campl-scale-with-grid" src="/public/images/resource-no-image.jpg" alt="No image available">
+                      <% } %>
+                    </a>
+                  </div>
+                </div>
+                <div class="campl-column10">
+                  <div class="campl-content-container campl-listing-txt">
+                    <header>
+                      <h3 class="campl-listing-title">
+                        <a href="/find-a-resource/summon/<%= data.results.summon.items[record].id %>"><%= data.results.summon.items[record].title %></a>
+                      </h3>
+                    </header>
+                    <ul class="lg-resource-properties">
+                      <% if (data.results.summon.items[record].author) { %>
+                        <li>
+                          <h4>Author(s)</h4>
+                          <ul>
+                            <li><%= data.results.summon.items[record].author %></li>
+                          </ul>
+                        </li>
+                      <% } %>
+                      <% if (data.results.summon.items[record].date) { %>
+                        <li>
+                          <h4>Published</h4>
+                          <ul>
+                            <li><%= data.results.summon.items[record].date %></li>
+                          </ul>
+                        </li>
+                      <% } %>
+                      <% if (data.results.summon.items[record].eisbn) { %>
+                        <li>
+                          <h4>EISBN</h4>
+                          <ul>
+                            <li><%= data.results.summon.items[record].eisbn %></li>
+                          </ul>
+                        </li>
+                      <% } %>
+                    </ul>
+                  </div>
+                </div>
+              </article>
+            <% } %>
+
+            <!-- Pagination start -->
+            <% if (data.results.summon.pagination) { %>
+              <div class="campl-pagination campl-pagination-centered">
+                <ul>
+                  <% if (data.results.summon.pagination.previousPage.visible) { %>
+                    <li class="campl-previous-li">
+                      <a href="="/find-a-resource?<%= data.results.summon.pagination.previousPage.url %>" class="ir campl-pagination-btn campl-previous"><span class="campl-arrow-span"></span>previous</a>
+                    </li>
+                  <% } %>
+                  <% for (page in data.results.summon.pagination.pageRange) { %>
+
+                    <% if (data.results.summon.pagination.pageRange[page].type === 'page') { %>
+                      <li <% if (data.results.summon.pagination.pageRange[page].number === data.results.summon.pagination.pageNumber) { %>class="campl-active"<% } %>>
+                        <a href="/find-a-resource?<%= data.results.summon.pagination.pageRange[page].url %>"><%= data.results.summon.pagination.pageRange[page].number %></a>
+                      </li>
                     <% } else { %>
-                      <img class="campl-scale-with-grid" src="/public/images/resource-no-image.jpg" alt="No image available">
-                    <% } %>
-                  </a>
-                </div>
-              </div>
-              <div class="campl-column10">
-                <div class="campl-content-container campl-listing-txt">
-                  <header>
-                    <h3 class="campl-listing-title">
-                      <a href="/find-a-resource/summon/<%= data.results.summon.items[record].id %>"><%= data.results.summon.items[record].title %></a>
-                    </h3>
-                  </header>
-                  <ul class="lg-resource-properties">
-                    <% if (data.results.summon.items[record].author) { %>
                       <li>
-                        <h4>Author(s)</h4>
-                        <ul>
-                          <li><%= data.results.summon.items[record].author %></li>
-                        </ul>
+                        <span class="campl-elipsis">...</span>
                       </li>
                     <% } %>
-                    <% if (data.results.summon.items[record].date) { %>
-                      <li>
-                        <h4>Published</h4>
-                        <ul>
-                          <li><%= data.results.summon.items[record].date %></li>
-                        </ul>
-                      </li>
-                    <% } %>
-                    <% if (data.results.summon.items[record].eisbn) { %>
-                      <li>
-                        <h4>EISBN</h4>
-                        <ul>
-                          <li><%= data.results.summon.items[record].eisbn %></li>
-                        </ul>
-                      </li>
-                    <% } %>
-                  </ul>
-                </div>
+                  <% } %>
+                  <% if (data.results.summon.pagination.nextPage.visible) { %>
+                    <li class="campl-next-li">
+                      <a href="/find-a-resource?<%= data.results.summon.pagination.nextPage.url %>" class="ir campl-pagination-btn campl-next"><span class="campl-arrow-span"></span>next</a>
+                    </li>
+                  <% } %>
+                </ul>
               </div>
-            </article>
-            <% } %>
-<<<<<<< HEAD
-
-            <!-- Pagination start -->
-            <% if (data.results.summon.pagination) { %>
-            <div class="campl-pagination campl-pagination-centered">
-              <ul>
-                <% if (data.results.summon.pagination.previousPage.visible) { %>
-                  <li class="campl-previous-li">
-                    <a href="="/find-a-resource?<%= data.results.summon.pagination.previousPage.url %>" class="ir campl-pagination-btn campl-previous"><span class="campl-arrow-span"></span>previous</a>
-                  </li>
-                <% } %>
-                <% for (page in data.results.summon.pagination.pageRange) { %>
-
-                  <% if (data.results.summon.pagination.pageRange[page].type === 'page') { %>
-                    <li <% if (data.results.summon.pagination.pageRange[page].number === data.results.summon.pagination.pageNumber) { %>class="campl-active"<% } %>>
-                      <a href="/find-a-resource?<%= data.results.summon.pagination.pageRange[page].url %>"><%= data.results.summon.pagination.pageRange[page].number %></a>
-                    </li>
-                  <% } else { %>
-                    <li>
-                      <span class="campl-elipsis">...</span>
-                    </li>
-                  <% } %>
-                <% } %>
-                <% if (data.results.summon.pagination.nextPage.visible) { %>
-                  <li class="campl-next-li">
-                    <a href="/find-a-resource?<%= data.results.summon.pagination.nextPage.url %>" class="ir campl-pagination-btn campl-next"><span class="campl-arrow-span"></span>next</a>
-                  </li>
-                <% } %>
-              </ul>
-            </div>
             <% } %>
             <!-- Pagination end -->
 
-=======
           <% } else { %>
             <p>No results were found.</p>
->>>>>>> 6246a88b
           <% } %>
         </div>
-
       </div>
     </div>
 
