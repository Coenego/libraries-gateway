<!doctype html>
<html>
    <head>
        <title><%= title %></title>
        <meta charset="utf-8">

        <link rel="stylesheet" href="/components/project-light/stylesheets/full-stylesheet.css">
        <link rel="stylesheet" href="/styles/libraries-gateway.css">

        <script type="text/javascript" src="//use.typekit.com/hyb5bko.js"></script>
        <script type="text/javascript">try{Typekit.load();}catch(e){}</script>
        <script type="text/javascript">document.documentElement.className += " js";</script>
    </head>
<<<<<<< HEAD
    <body data-page="<%= currentNode.link %>" class="campl-theme-1 campl-homepage-content">
=======
    <body data-page="<%= id %>">
>>>>>>> 0c7d2dc4
        <!-- Global header -->
        <%- include partials/header.ejs %>

        <!-- Page content -->
        <%- body %>

        <!-- Global footer -->
        <%- include partials/footer.ejs %>

        <!-- Scripts -->
        <script src="/components/requirejs/require.js" data-main="/scripts/main.js"></script>
    </body>
</html><|MERGE_RESOLUTION|>--- conflicted
+++ resolved
@@ -11,11 +11,7 @@
         <script type="text/javascript">try{Typekit.load();}catch(e){}</script>
         <script type="text/javascript">document.documentElement.className += " js";</script>
     </head>
-<<<<<<< HEAD
-    <body data-page="<%= currentNode.link %>" class="campl-theme-1 campl-homepage-content">
-=======
-    <body data-page="<%= id %>">
->>>>>>> 0c7d2dc4
+    <body data-page="<%= id %>" class="campl-theme-1 campl-homepage-content">
         <!-- Global header -->
         <%- include partials/header.ejs %>
 
