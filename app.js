/*!
 * Copyright 2014 Digital Services, University of Cambridge Licensed
 * under the Educational Community License, Version 2.0 (the
 * "License"); you may not use this file except in compliance with the
 * License. You may obtain a copy of the License at
 *
 *     http://opensource.org/licenses/ECL-2.0
 *
 * Unless required by applicable law or agreed to in writing,
 * software distributed under the License is distributed on an "AS IS"
 * BASIS, WITHOUT WARRANTIES OR CONDITIONS OF ANY KIND, either express
 * or implied. See the License for the specific language governing
 * permissions and limitations under the License.
 */

<<<<<<< HEAD
var util = require('util');

var config = require('./config');
var LG = require('lg-util');
var log = require('lg-util/lib/logger').logger();
=======
var AccountController = require('./lib/controllers/client/nodes/AccountController').AccountController;
var BlogsController = require('./lib/controllers/client/nodes/BlogsController').BlogsController;
var ErrorHandler = require('./lib/controllers/error/ErrorHandler').ErrorHandler;
var HomeController = require('./lib/controllers/client/nodes/HomeController').HomeController;
var LibrariesAPI = require('./lib/controllers/api/libraries');
var LibrariesController = require('./lib/controllers/client/nodes/LibrariesController').LibrariesController;
var ResourcesController = require('./lib/controllers/client/nodes/ResourcesController').ResourcesController;
var SearchRESTAPI = require('./lib/controllers/api/search/rest');
var UsingLibrariesController = require('./lib/controllers/client/nodes/UsingLibrariesController').UsingLibrariesController;

var Server = require('lg-util/lib/server');

/**
 * Function that initializes the server by calling the 'createServer' method in the server util.
 * After the server has been created and successfully spun up, the routes are registered.
 * @api private
 */
var init = function() {

    // Create a new Express server
    Server.createServer()

    // Register the application routes
    .then(registerRoutes);
};

/**
 * Function that registers the routes after the server has been started
 *
 * @param  {Express}    app     The Express server the routes should be registered for
 * @api private
 */
var registerRoutes = function(app) {

    ////////////////
    // API routes //
    ////////////////

    app.get('/api/libraries', LibrariesAPI.getLibraries);
    app.get('/api/libraries/:slug', LibrariesAPI.getLibraryBySlug);
    app.get('/api/search', SearchRESTAPI.getResults);
    app.get('/api/search/facets', SearchRESTAPI.getFacetsForResults);
    app.get('/api/search/:api', SearchRESTAPI.getResultById);

    ///////////////////
    // Client routes //
    ///////////////////

    // Home
    var homeController = new HomeController();
    app.get('/', homeController.getContent);

    // Blog
    var blogsController = new BlogsController();
    app.get('/blogs', blogsController.getContent);

    // Find a library
    var librariesController = new LibrariesController();
    app.get('/find-a-library', librariesController.getContent);
    app.get('/find-a-library/:id', librariesController.getLibraryDetail);

    // Find a resource
    var resourcesController = new ResourcesController();
    app.get('/find-a-resource', resourcesController.getContent);
    app.get('/find-a-resource/facets', resourcesController.getFacetsForResults);
    app.get('/find-a-resource/:api/:id', resourcesController.getResourceDetail);

    // My account
    var accountController = new AccountController();
    app.get('/my-account', accountController.getContent);

    // Using our libraries
    var usingLibrariesController = new UsingLibrariesController();
    app.get('/using-our-libraries', usingLibrariesController.getContent);
>>>>>>> dec39421

// Initialize the application
LG.init()

    .then(function() {
        log().info(util.format('%s started at %s://%s:%s', config.app.title, config.server.protocol, config.server.host, config.server.port));
    })

    // Log the thrown error, if any
    .catch(function(err) {
        log().error(err);
    });<|MERGE_RESOLUTION|>--- conflicted
+++ resolved
@@ -13,97 +13,7 @@
  * permissions and limitations under the License.
  */
 
-<<<<<<< HEAD
-var util = require('util');
-
-var config = require('./config');
 var LG = require('lg-util');
-var log = require('lg-util/lib/logger').logger();
-=======
-var AccountController = require('./lib/controllers/client/nodes/AccountController').AccountController;
-var BlogsController = require('./lib/controllers/client/nodes/BlogsController').BlogsController;
-var ErrorHandler = require('./lib/controllers/error/ErrorHandler').ErrorHandler;
-var HomeController = require('./lib/controllers/client/nodes/HomeController').HomeController;
-var LibrariesAPI = require('./lib/controllers/api/libraries');
-var LibrariesController = require('./lib/controllers/client/nodes/LibrariesController').LibrariesController;
-var ResourcesController = require('./lib/controllers/client/nodes/ResourcesController').ResourcesController;
-var SearchRESTAPI = require('./lib/controllers/api/search/rest');
-var UsingLibrariesController = require('./lib/controllers/client/nodes/UsingLibrariesController').UsingLibrariesController;
-
-var Server = require('lg-util/lib/server');
-
-/**
- * Function that initializes the server by calling the 'createServer' method in the server util.
- * After the server has been created and successfully spun up, the routes are registered.
- * @api private
- */
-var init = function() {
-
-    // Create a new Express server
-    Server.createServer()
-
-    // Register the application routes
-    .then(registerRoutes);
-};
-
-/**
- * Function that registers the routes after the server has been started
- *
- * @param  {Express}    app     The Express server the routes should be registered for
- * @api private
- */
-var registerRoutes = function(app) {
-
-    ////////////////
-    // API routes //
-    ////////////////
-
-    app.get('/api/libraries', LibrariesAPI.getLibraries);
-    app.get('/api/libraries/:slug', LibrariesAPI.getLibraryBySlug);
-    app.get('/api/search', SearchRESTAPI.getResults);
-    app.get('/api/search/facets', SearchRESTAPI.getFacetsForResults);
-    app.get('/api/search/:api', SearchRESTAPI.getResultById);
-
-    ///////////////////
-    // Client routes //
-    ///////////////////
-
-    // Home
-    var homeController = new HomeController();
-    app.get('/', homeController.getContent);
-
-    // Blog
-    var blogsController = new BlogsController();
-    app.get('/blogs', blogsController.getContent);
-
-    // Find a library
-    var librariesController = new LibrariesController();
-    app.get('/find-a-library', librariesController.getContent);
-    app.get('/find-a-library/:id', librariesController.getLibraryDetail);
-
-    // Find a resource
-    var resourcesController = new ResourcesController();
-    app.get('/find-a-resource', resourcesController.getContent);
-    app.get('/find-a-resource/facets', resourcesController.getFacetsForResults);
-    app.get('/find-a-resource/:api/:id', resourcesController.getResourceDetail);
-
-    // My account
-    var accountController = new AccountController();
-    app.get('/my-account', accountController.getContent);
-
-    // Using our libraries
-    var usingLibrariesController = new UsingLibrariesController();
-    app.get('/using-our-libraries', usingLibrariesController.getContent);
->>>>>>> dec39421
 
 // Initialize the application
-LG.init()
-
-    .then(function() {
-        log().info(util.format('%s started at %s://%s:%s', config.app.title, config.server.protocol, config.server.host, config.server.port));
-    })
-
-    // Log the thrown error, if any
-    .catch(function(err) {
-        log().error(err);
-    });+LG.init();